--- conflicted
+++ resolved
@@ -216,7 +216,31 @@
 );
 
 /**
-<<<<<<< HEAD
+ * @description Get raw snippet code
+ * @route /api/snippets/raw/:id
+ * @request GET
+ */
+export const getRawCode = asyncWrapper(
+  async (req: Request, res: Response, next: NextFunction): Promise<void> => {
+    const snippet = await SnippetModel.findOne({
+      where: { id: req.params.id },
+      raw: true
+    });
+
+    if (!snippet) {
+      return next(
+        new ErrorResponse(
+          404,
+          `Snippet with id of ${req.params.id} was not found`
+        )
+      );
+    }
+
+    res.status(200).send(snippet.code);
+  }
+);
+
+/**
  * @description Search snippets
  * @route /api/snippets/search
  * @request POST
@@ -270,28 +294,5 @@
     res.status(200).json({
       data: snippets
     });
-=======
- * @description Get raw snippet code
- * @route /api/snippets/raw/:id
- * @request GET
- */
-export const getRawCode = asyncWrapper(
-  async (req: Request, res: Response, next: NextFunction): Promise<void> => {
-    const snippet = await SnippetModel.findOne({
-      where: { id: req.params.id },
-      raw: true
-    });
-
-    if (!snippet) {
-      return next(
-        new ErrorResponse(
-          404,
-          `Snippet with id of ${req.params.id} was not found`
-        )
-      );
-    }
-
-    res.status(200).send(snippet.code);
->>>>>>> 2183bdd8
   }
 );